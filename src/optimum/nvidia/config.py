#  coding=utf-8
#  Copyright 2024 The HuggingFace Inc. team. All rights reserved.
#  #
#  Licensed under the Apache License, Version 2.0 (the "License");
#  you may not use this file except in compliance with the License.
#  You may obtain a copy of the License at
#  #
#      http://www.apache.org/licenses/LICENSE-2.0
#  #
#  Unless required by applicable law or agreed to in writing, software
#  distributed under the License is distributed on an "AS IS" BASIS,
#  WITHOUT WARRANTIES OR CONDITIONS OF ANY KIND, either express or implied.
#  See the License for the specific language governing permissions and
#  limitations under the License.
import json
from abc import ABC, abstractmethod
<<<<<<< HEAD
from dataclasses import asdict, dataclass
from pathlib import Path
from typing import Any, Dict, List, Optional, Union
=======
from typing import Optional, Union
>>>>>>> 5ee2ff0d

import torch
from tensorrt_llm import Mapping
from tensorrt_llm.models import PretrainedConfig as TensorRTPretrainedConfig
from tensorrt_llm.models.modeling_utils import (
    QuantizationConfig as TensorRTQuantizationConfig,
)
from tensorrt_llm.plugin import PluginConfig
from tensorrt_llm.quantization import QuantMode
from transformers import AutoConfig, PretrainedConfig

from optimum.nvidia.quantization import AmmoQuantizationConfig
from optimum.nvidia.utils import get_user_agent


def dtype_to_str(dtype: torch.dtype) -> str:
    if dtype == torch.float32:
        return "float32"
    elif dtype == torch.float16:
        return "float16"
    elif dtype == torch.bfloat16:
        return "bfloat16"
    elif dtype == torch.int32:
        return "int32"
    elif dtype == torch.int8:
        return "int8"
    elif dtype == torch.uint8:
        return "uint8"
    elif dtype == torch.float8_e4m3fn:
        return "float8"
    else:
        raise ValueError(f"Unsupported torch.dtype ({dtype}) value")


def convert_quant_method_to_trt(
    method: str, weight_num_bits: int, activation_num_bits: Optional[int] = None
) -> (QuantMode, str):
    if method == "awq":
        if not activation_num_bits:
            activation_num_bits = 16

        if weight_num_bits not in {4, 8}:
            raise ValueError(
                f"Unsupported AWQ quantization schema with {weight_num_bits}-bits weights. "
                "Only 4 and 8-bits weights' quantization schemas are supported."
            )

        if activation_num_bits not in {8, 16}:
            raise ValueError(
                f"Unsupported AWQ quantization schema with {activation_num_bits}-bits activations. "
                "Only 8 and 16-bits activations' quantization schemas are supported."
            )

        mode = QuantMode.from_description(
            quantize_weights=True, per_group=True, use_int4_weights=weight_num_bits == 4
        )
        return mode, f"W{weight_num_bits}A{activation_num_bits}_AWQ"
    elif method == "gptq":
        if not activation_num_bits:
            activation_num_bits = 16

        if weight_num_bits not in {4, 8}:
            raise ValueError(
                f"Unsupported GPTQ quantization schema with {weight_num_bits}-bits weights. "
                "Only 4 and 8-bits weights' quantization schemas are supported."
            )

        if activation_num_bits != 16:
            raise ValueError(
                f"Unsupported GPTQ quantization schema with {activation_num_bits}-bits activations. "
                "Only 16-bits activations' quantization schemas are supported."
            )

        mode = QuantMode.from_description(
            quantize_weights=True,
            per_group=False,
            use_int4_weights=weight_num_bits == 4,
        )
        return mode, f"W{weight_num_bits}A16_GPTQ"
    else:
        raise ValueError(f"Unsupported quantization method: {method}")


class TensorRTConfig(ABC, TensorRTPretrainedConfig):
    @staticmethod
    def get_quantization_config(
        config: PretrainedConfig,
    ) -> (QuantMode, AmmoQuantizationConfig):
        if hasattr(config, "quantization_config"):
            qconfig = config.quantization_config
            num_bits = qconfig.num_bits
            group_size = qconfig.group_size
            mode, quant_method = convert_quant_method_to_trt(
                qconfig.quant_method, num_bits
            )
            has_zero_point = qconfig.get("zero_point", False)
            exclude_modules = qconfig.get("module_to_not_convert", [])

            return mode, TensorRTQuantizationConfig(
                quantization_algo=quant_method,
                kv_cache_quant_algo=None,
                group_size=group_size,
                has_zero_point=has_zero_point,
                exclude_modules=exclude_modules,
            )
        else:
            return QuantMode.from_description(), TensorRTQuantizationConfig(
                None, None, None, False, None
            )

    @staticmethod
    @abstractmethod
    def from_config(config: PretrainedConfig) -> "TensorRTConfig":
        raise NotImplementedError()

    @staticmethod
    def from_pretrained(
        model_id_or_path: str,
        revision: Optional[str] = None,
        token: Union[bool, str, None] = None,
    ):
        config = AutoConfig.from_pretrained(
            model_id_or_path,
            revision=revision,
            token=token,
            user_agent=get_user_agent(),
        )
        return TensorRTConfig.from_config(config)

    @staticmethod
    @abstractmethod
    def supports_strong_typing() -> bool:
        raise NotImplementedError()

    def shard(
        self,
        world_size: int,
        gpus_per_node: int,
        rank: int = 0,
        tp_degree: int = 1,
        pp_degree: int = 1,
    ):
        if tp_degree * pp_degree != world_size:
            raise ValueError(
                f"tensor parallelism ({tp_degree}) x pipeline parallelism ({pp_degree})"
                f" != world size ({world_size})"
            )

        self.mapping = Mapping(
            world_size=world_size,
            rank=rank,
            gpus_per_node=gpus_per_node,
            tp_size=tp_degree,
            pp_size=pp_degree,
        )

    def get_plugins_config(self) -> PluginConfig:
        return PluginConfig(
            rmsnorm_quantization_plugin="disable",
            layernorm_quantization_plugin="disable",
            nccl_plugin="disable",
            paged_kv_cache="enable",
            enable_xqa="enable",
            use_paged_context_fmha=None,
            use_context_fmha_for_generation=None,
            tokens_per_block=None,
            attention_qk_half_accumulation=None,
            multi_block_mode=None,
            use_custom_all_reduce=True,
            remove_input_padding=True,
            context_fmha=None,
            context_fmha_fp32_acc=None,
        )

    def save_pretrained(self, save_folder: Union[str, Path]):
        config_dict = self.to_dict()
        config_dict.pop("trt_model_class", None)
        config_dict.pop("trt_model_file", None)

        with open(Path(save_folder, "config.json"), "w") as config_f:
            json.dump(config_dict, config_f)<|MERGE_RESOLUTION|>--- conflicted
+++ resolved
@@ -14,13 +14,9 @@
 #  limitations under the License.
 import json
 from abc import ABC, abstractmethod
-<<<<<<< HEAD
 from dataclasses import asdict, dataclass
 from pathlib import Path
 from typing import Any, Dict, List, Optional, Union
-=======
-from typing import Optional, Union
->>>>>>> 5ee2ff0d
 
 import torch
 from tensorrt_llm import Mapping
